// Copyright 2017 Parity Technologies (UK) Ltd.
// This file is part of Polkadot.

// Substrate is free software: you can redistribute it and/or modify
// it under the terms of the GNU General Public License as published by
// the Free Software Foundation, either version 3 of the License, or
// (at your option) any later version.

// Substrate is distributed in the hope that it will be useful,
// but WITHOUT ANY WARRANTY; without even the implied warranty of
// MERCHANTABILITY or FITNESS FOR A PARTICULAR PURPOSE.  See the
// GNU General Public License for more details.

// You should have received a copy of the GNU General Public License
// along with Substrate.  If not, see <http://www.gnu.org/licenses/>.

//! Blockchain access trait

<<<<<<< HEAD
use client::{self, Client as SubstrateClient, ImportResult, ClientInfo, BlockStatus, BlockOrigin};
=======
use client::{self, Client as PolkadotClient, ImportResult, ClientInfo, BlockStatus, BlockOrigin, CallExecutor};
>>>>>>> 2e263226
use client::error::Error;
use state_machine;
use runtime_primitives::traits::{Block as BlockT, Header as HeaderT};
use runtime_primitives::generic::BlockId;
use runtime_primitives::bft::Justification;

pub trait Client<Block: BlockT>: Send + Sync {
	/// Import a new block. Parent is supposed to be existing in the blockchain.
	fn import(&self, is_best: bool, header: Block::Header, justification: Justification<Block::Hash>, body: Option<Vec<Block::Extrinsic>>) -> Result<ImportResult, Error>;

	/// Get blockchain info.
	fn info(&self) -> Result<ClientInfo<Block>, Error>;

	/// Get block status.
	fn block_status(&self, id: &BlockId<Block>) -> Result<BlockStatus, Error>;

	/// Get block hash by number.
	fn block_hash(&self, block_number: <Block::Header as HeaderT>::Number) -> Result<Option<Block::Hash>, Error>;

	/// Get block header.
	fn header(&self, id: &BlockId<Block>) -> Result<Option<Block::Header>, Error>;

	/// Get block body.
	fn body(&self, id: &BlockId<Block>) -> Result<Option<Vec<Block::Extrinsic>>, Error>;

	/// Get block justification.
	fn justification(&self, id: &BlockId<Block>) -> Result<Option<Justification<Block::Hash>>, Error>;

	/// Get method execution proof.
	fn execution_proof(&self, block: &Block::Hash, method: &str, data: &[u8]) -> Result<(Vec<u8>, Vec<Vec<u8>>), Error>;
}

<<<<<<< HEAD
impl<B, E> Client for SubstrateClient<B, E> where
	B: client::backend::Backend + Send + Sync + 'static,
	E: state_machine::CodeExecutor + Send + Sync + 'static,
	Error: From<<<B as client::backend::Backend>::State as state_machine::backend::Backend>::Error>, {
=======
impl<B, E, Block> Client<Block> for PolkadotClient<B, E, Block> where
	B: client::backend::Backend<Block> + Send + Sync + 'static,
	E: CallExecutor<Block> + Send + Sync + 'static,
	Block: BlockT,
	Error: From<<<B as client::backend::Backend<Block>>::State as state_machine::backend::Backend>::Error>, {
>>>>>>> 2e263226

	fn import(&self, is_best: bool, header: Block::Header, justification: Justification<Block::Hash>, body: Option<Vec<Block::Extrinsic>>) -> Result<ImportResult, Error> {
		// TODO: defer justification check.
		let justified_header = self.check_justification(header, justification.into())?;
		let origin = if is_best { BlockOrigin::NetworkBroadcast } else { BlockOrigin::NetworkInitialSync };
<<<<<<< HEAD
		(self as &SubstrateClient<B, E>).import_block(origin, justified_header, body)
	}

	fn info(&self) -> Result<ClientInfo, Error> {
		(self as &SubstrateClient<B, E>).info()
	}

	fn block_status(&self, id: &BlockId) -> Result<BlockStatus, Error> {
		(self as &SubstrateClient<B, E>).block_status(id)
	}

	fn block_hash(&self, block_number: block::Number) -> Result<Option<block::HeaderHash>, Error> {
		(self as &SubstrateClient<B, E>).block_hash(block_number)
	}

	fn header(&self, id: &BlockId) -> Result<Option<block::Header>, Error> {
		(self as &SubstrateClient<B, E>).header(id)
	}

	fn body(&self, id: &BlockId) -> Result<Option<block::Body>, Error> {
		(self as &SubstrateClient<B, E>).body(id)
	}

	fn justification(&self, id: &BlockId) -> Result<Option<Justification>, Error> {
		(self as &SubstrateClient<B, E>).justification(id)
=======
		(self as &PolkadotClient<B, E, Block>).import_block(origin, justified_header, body)
	}

	fn info(&self) -> Result<ClientInfo<Block>, Error> {
		(self as &PolkadotClient<B, E, Block>).info()
	}

	fn block_status(&self, id: &BlockId<Block>) -> Result<BlockStatus, Error> {
		(self as &PolkadotClient<B, E, Block>).block_status(id)
	}

	fn block_hash(&self, block_number: <Block::Header as HeaderT>::Number) -> Result<Option<Block::Hash>, Error> {
		(self as &PolkadotClient<B, E, Block>).block_hash(block_number)
	}

	fn header(&self, id: &BlockId<Block>) -> Result<Option<Block::Header>, Error> {
		(self as &PolkadotClient<B, E, Block>).header(id)
	}

	fn body(&self, id: &BlockId<Block>) -> Result<Option<Vec<Block::Extrinsic>>, Error> {
		(self as &PolkadotClient<B, E, Block>).body(id)
	}

	fn justification(&self, id: &BlockId<Block>) -> Result<Option<Justification<Block::Hash>>, Error> {
		(self as &PolkadotClient<B, E, Block>).justification(id)
	}

	fn execution_proof(&self, block: &Block::Hash, method: &str, data: &[u8]) -> Result<(Vec<u8>, Vec<Vec<u8>>), Error> {
		(self as &PolkadotClient<B, E, Block>).execution_proof(&BlockId::Hash(block.clone()), method, data)
>>>>>>> 2e263226
	}
}<|MERGE_RESOLUTION|>--- conflicted
+++ resolved
@@ -16,11 +16,7 @@
 
 //! Blockchain access trait
 
-<<<<<<< HEAD
-use client::{self, Client as SubstrateClient, ImportResult, ClientInfo, BlockStatus, BlockOrigin};
-=======
-use client::{self, Client as PolkadotClient, ImportResult, ClientInfo, BlockStatus, BlockOrigin, CallExecutor};
->>>>>>> 2e263226
+use client::{self, Client as SubstrateClient, ImportResult, ClientInfo, BlockStatus, BlockOrigin, CallExecutor};
 use client::error::Error;
 use state_machine;
 use runtime_primitives::traits::{Block as BlockT, Header as HeaderT};
@@ -53,79 +49,44 @@
 	fn execution_proof(&self, block: &Block::Hash, method: &str, data: &[u8]) -> Result<(Vec<u8>, Vec<Vec<u8>>), Error>;
 }
 
-<<<<<<< HEAD
-impl<B, E> Client for SubstrateClient<B, E> where
-	B: client::backend::Backend + Send + Sync + 'static,
-	E: state_machine::CodeExecutor + Send + Sync + 'static,
-	Error: From<<<B as client::backend::Backend>::State as state_machine::backend::Backend>::Error>, {
-=======
-impl<B, E, Block> Client<Block> for PolkadotClient<B, E, Block> where
+impl<B, E, Block> Client<Block> for SubstrateClient<B, E, Block> where
 	B: client::backend::Backend<Block> + Send + Sync + 'static,
 	E: CallExecutor<Block> + Send + Sync + 'static,
 	Block: BlockT,
 	Error: From<<<B as client::backend::Backend<Block>>::State as state_machine::backend::Backend>::Error>, {
->>>>>>> 2e263226
 
 	fn import(&self, is_best: bool, header: Block::Header, justification: Justification<Block::Hash>, body: Option<Vec<Block::Extrinsic>>) -> Result<ImportResult, Error> {
 		// TODO: defer justification check.
 		let justified_header = self.check_justification(header, justification.into())?;
 		let origin = if is_best { BlockOrigin::NetworkBroadcast } else { BlockOrigin::NetworkInitialSync };
-<<<<<<< HEAD
-		(self as &SubstrateClient<B, E>).import_block(origin, justified_header, body)
-	}
-
-	fn info(&self) -> Result<ClientInfo, Error> {
-		(self as &SubstrateClient<B, E>).info()
-	}
-
-	fn block_status(&self, id: &BlockId) -> Result<BlockStatus, Error> {
-		(self as &SubstrateClient<B, E>).block_status(id)
-	}
-
-	fn block_hash(&self, block_number: block::Number) -> Result<Option<block::HeaderHash>, Error> {
-		(self as &SubstrateClient<B, E>).block_hash(block_number)
-	}
-
-	fn header(&self, id: &BlockId) -> Result<Option<block::Header>, Error> {
-		(self as &SubstrateClient<B, E>).header(id)
-	}
-
-	fn body(&self, id: &BlockId) -> Result<Option<block::Body>, Error> {
-		(self as &SubstrateClient<B, E>).body(id)
-	}
-
-	fn justification(&self, id: &BlockId) -> Result<Option<Justification>, Error> {
-		(self as &SubstrateClient<B, E>).justification(id)
-=======
-		(self as &PolkadotClient<B, E, Block>).import_block(origin, justified_header, body)
+		(self as &SubstrateClient<B, E, Block>).import_block(origin, justified_header, body)
 	}
 
 	fn info(&self) -> Result<ClientInfo<Block>, Error> {
-		(self as &PolkadotClient<B, E, Block>).info()
+		(self as &SubstrateClient<B, E, Block>).info()
 	}
 
 	fn block_status(&self, id: &BlockId<Block>) -> Result<BlockStatus, Error> {
-		(self as &PolkadotClient<B, E, Block>).block_status(id)
+		(self as &SubstrateClient<B, E, Block>).block_status(id)
 	}
 
 	fn block_hash(&self, block_number: <Block::Header as HeaderT>::Number) -> Result<Option<Block::Hash>, Error> {
-		(self as &PolkadotClient<B, E, Block>).block_hash(block_number)
+		(self as &SubstrateClient<B, E, Block>).block_hash(block_number)
 	}
 
 	fn header(&self, id: &BlockId<Block>) -> Result<Option<Block::Header>, Error> {
-		(self as &PolkadotClient<B, E, Block>).header(id)
+		(self as &SubstrateClient<B, E, Block>).header(id)
 	}
 
 	fn body(&self, id: &BlockId<Block>) -> Result<Option<Vec<Block::Extrinsic>>, Error> {
-		(self as &PolkadotClient<B, E, Block>).body(id)
+		(self as &SubstrateClient<B, E, Block>).body(id)
 	}
 
 	fn justification(&self, id: &BlockId<Block>) -> Result<Option<Justification<Block::Hash>>, Error> {
-		(self as &PolkadotClient<B, E, Block>).justification(id)
+		(self as &SubstrateClient<B, E, Block>).justification(id)
 	}
 
 	fn execution_proof(&self, block: &Block::Hash, method: &str, data: &[u8]) -> Result<(Vec<u8>, Vec<Vec<u8>>), Error> {
-		(self as &PolkadotClient<B, E, Block>).execution_proof(&BlockId::Hash(block.clone()), method, data)
->>>>>>> 2e263226
+		(self as &SubstrateClient<B, E, Block>).execution_proof(&BlockId::Hash(block.clone()), method, data)
 	}
 }